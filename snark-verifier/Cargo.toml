--- conflicted
+++ resolved
@@ -22,11 +22,7 @@
 
 # loader_evm
 sha3 = { version = "0.10", optional = true }
-<<<<<<< HEAD
-revm = { version = "=3.3.0", optional = true }
-=======
 revm = { version = "3.5.0", optional = true,   default-features = false }
->>>>>>> c400ffcd
 
 # loader_halo2
 halo2_wrong_ecc = { git = "https://github.com/zkonduit/halo2wrong", branch = "ac/chunked-mv-lookup", package = "ecc", optional = true }
